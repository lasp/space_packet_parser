--- conflicted
+++ resolved
@@ -7,25 +7,20 @@
 
 Release notes for the `space_packet_parser` library
 
-<<<<<<< HEAD
+### v6.1.0
+
+- Add support for filtering packets in `create_dataset`
+- BUGFIX: Handle optional secondary headers with CCSDS continuation packets
+- Add warnings if there are leftover bytes from a CCSDS generator
+
 ### v6.0.1 (released)
 
 - BUGFIX: Incorrect bitshift logic for ccsds generator packet length creation
   in very specific circumstances (only if large data on power of 2 boundary)
 
 ### v6.0.0 (released)
-- *BREAKING*: `XtcePacketDefinition` no longer accepts a file object as input.
-=======
-### v6.1.0
-
-- Add support for filtering packets in `create_dataset`
-- BUGFIX: Handle optional secondary headers with CCSDS continuation packets
-- Add warnings if there are leftover bytes from a CCSDS generator
-
-### v6.0.0 (released)
 
 - _BREAKING_: `XtcePacketDefinition` no longer accepts a file object as input.
->>>>>>> aa07be0f
   Use `spp.xtce.definitions.XtcePacketDefinition.from_xtce()` or `spp.load_xtce()` instead.
 - _BREAKING_: Reorganization of the project into different submodules for more explicit handling
   of imports. There is now an `space_packet_parser.xtce` module with xtce representations separated
