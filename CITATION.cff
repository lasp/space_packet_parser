--- conflicted
+++ resolved
@@ -1,11 +1,7 @@
 cff-version: 1.2.0
 title: 'space_packet_parser'
 type: software
-<<<<<<< HEAD
-version: '6.0.1'
-=======
 version: '6.1.0'
->>>>>>> aa07be0f
 description: A CCSDS telemetry packet decoding library based on the XTCE packet format description standard.
 license: BSD-3-Clause
 abstract: The Space Packet Parser Python library is a generalized, configurable packet decoding library for CCSDS telemetry
