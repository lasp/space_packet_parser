--- conflicted
+++ resolved
@@ -1,10 +1,6 @@
 package:
   name: "space_packet_parser"
-<<<<<<< HEAD
-  version: "6.0.1"
-=======
   version: "6.1.0"
->>>>>>> aa07be0f
 
 source:
   path: .
